--- conflicted
+++ resolved
@@ -1,12 +1,7 @@
 Package: domir
 Title: Tools to Support Relative Importance Analysis
-<<<<<<< HEAD
-Version: 0.3.2
+Version: 0.3.2.9
 Date: 2022-5-7
-=======
-Version: 0.3.2.9
-Date: 2022-2-19
->>>>>>> cfbbeaff
 Authors@R: 
     person(given = "Joseph",
            family = "Luchman",
@@ -24,14 +19,6 @@
     stats,
     utils
 Suggests: 
-<<<<<<< HEAD
-    testthat (>= 3.0.0),
-    relaimpo,
-    yhat,
-    knitr,
-    rmarkdown,
-    tidyverse
-=======
     Formula,
     knitr,
     parameters,
@@ -41,7 +28,6 @@
     rmarkdown,
     testthat (>= 3.0.0),
     yhat
->>>>>>> cfbbeaff
 License: GPL (>= 3)
 URL: https://github.com/jluchman/domir
 Encoding: UTF-8
